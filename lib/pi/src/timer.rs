--- conflicted
+++ resolved
@@ -52,15 +52,12 @@
 
 /// Spins until `t` duration have passed.
 pub fn spin_sleep(t: Duration) {
-<<<<<<< HEAD
     let timer = Timer::new();
     let stop_time = timer.read() + t;
 
     while current_time() < stop_time {
         unsafe { asm!("nop" :::: "volatile"); } 
     } 
-=======
-    unimplemented!()
 }
 
 /// Sets up a match in timer 1 to occur `t` duration from now. If
@@ -68,5 +65,4 @@
 /// interrupt will be issued in `t` duration.
 pub fn tick_in(t: Duration) {
     unimplemented!()
->>>>>>> 699ef8fb
 }